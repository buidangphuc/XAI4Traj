--- conflicted
+++ resolved
@@ -430,11 +430,7 @@
    "source": [
     "# segment_func = [rdp_segmentation]\n",
     "# perturbation_func = [gaussian_perturbation]\n",
-<<<<<<< HEAD
     "segment_func = [mdl_segmentation, sliding_window_segmentation, rdp_segmentation]\n",
-=======
-    "segment_func = [rdp_segmentation]\n",
->>>>>>> ace3c601
     "perturbation_func = [scaling_perturbation, rotation_perturbation, gaussian_perturbation]\n",
     "\n",
     "run_experiments(\n",
